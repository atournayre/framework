--- conflicted
+++ resolved
@@ -17,7 +17,6 @@
         "php": ">=7.4 || ^8.0",
         "symfony/string": "^5.4",
         "webmozart/assert": "^1.11",
-<<<<<<< HEAD
         "aimeos/map": "^3.7",
         "doctrine/collections": "^1.6",
         "symfony/finder": "^5.4",
@@ -29,15 +28,11 @@
         "symfony/process": "^5.4",
         "symfony/stopwatch": "^5.4",
         "symfony/options-resolver": "^5.4",
-        "nesbot/carbon": "^2.66"
-=======
         "nesbot/carbon": "^2.72",
-        "psr/log": "^1.1 || ^3.0",
         "symfony/routing": "^5.4",
         "symfony/http-foundation": "^5.4",
         "twig/twig": "^3.10",
         "symfony/dependency-injection": "^5.4"
->>>>>>> e8861d0e
     },
     "autoload": {
         "psr-4": {
