services:
    -
      class: Atournayre\PHPStan\ElegantObject\Rules\AllPropertiesMustBePrivateRule
      arguments:
        excludedPaths:
            - %currentWorkingDirectory%/tests/Fixtures
      tags:
        - phpstan.rules.rule

    -
      class: Atournayre\PHPStan\ElegantObject\Rules\AlwaysUseInterfaceRule
      arguments:
          excludedPaths:
              - %currentWorkingDirectory%/src/PHPStan
              - %currentWorkingDirectory%/src/Primitives/Collection.php
              - %currentWorkingDirectory%/src/Primitives/StringType.php
              - %currentWorkingDirectory%/src/Rector
              - %currentWorkingDirectory%/tests
      tags:
        - phpstan.rules.rule

    -
      class: Atournayre\PHPStan\ElegantObject\Rules\BeEitherFinalOrAbstractRule
      arguments:
        excludedPaths:
          - %currentWorkingDirectory%/src/Common/Exception
          - %currentWorkingDirectory%/tests
      tags:
        - phpstan.rules.rule

    -
      class: Atournayre\PHPStan\ElegantObject\Rules\BeImmutableRule
      arguments:
        excludedPaths:
            - %currentWorkingDirectory%/src/Common/VO/Uri.php
            - %currentWorkingDirectory%/src/Rector
            - %currentWorkingDirectory%/tests/Fixtures
      tags:
        - phpstan.rules.rule

    -
      class: Atournayre\PHPStan\ElegantObject\Rules\DontUseStaticMethodsRule
      arguments:
        excludedPaths:
            - %currentWorkingDirectory%/src/Common/Assert/Assert.php
            - %currentWorkingDirectory%/src/Contracts/Collection/ReadOnlyListInterface.php
            - %currentWorkingDirectory%/src/Contracts/Collection/ReadOnlyMapInterface.php
            - %currentWorkingDirectory%/src/Contracts/Common/Assert
            - %currentWorkingDirectory%/src/Primitives/Primitive.php
        allowedInterfaces:
            - Symfony\Component\EventDispatcher\EventSubscriberInterface
      tags:
        - phpstan.rules.rule

    -
      class: Atournayre\PHPStan\ElegantObject\Rules\KeepConstructorsCodeFreeRule
      tags:
        - phpstan.rules.rule

    -
      class: Atournayre\PHPStan\ElegantObject\Rules\NeverReturnNullRule
      arguments:
          excludedPaths:
              - %currentWorkingDirectory%/src/Primitives/Collection.php
              - %currentWorkingDirectory%/src/Primitives/Traits/Collection/AccessCollectionTrait.php
              - %currentWorkingDirectory%/src/Primitives/Traits/Collection/AddCollectionTrait.php
              - %currentWorkingDirectory%/src/Primitives/Traits/Collection/AggregateCollectionTrait.php
              - %currentWorkingDirectory%/src/Primitives/Traits/Collection/CollectionAsListTrait.php
              - %currentWorkingDirectory%/src/Primitives/Traits/Collection/CollectionAsMapTrait.php
              - %currentWorkingDirectory%/src/Primitives/Traits/Collection/CountableCollectionTrait.php
              - %currentWorkingDirectory%/src/Primitives/Traits/Collection/CreateCollectionTrait.php
              - %currentWorkingDirectory%/src/Primitives/Traits/Collection/DebugCollectionTrait.php
              - %currentWorkingDirectory%/src/Primitives/Traits/Collection/MiscCollectionTrait.php
              - %currentWorkingDirectory%/src/Primitives/Traits/Collection/OrderCollectionTrait.php
              - %currentWorkingDirectory%/src/Primitives/Traits/Collection/ShortenCollectionTrait.php
              - %currentWorkingDirectory%/src/Primitives/Traits/Collection/TestCollectionTrait.php
              - %currentWorkingDirectory%/src/Primitives/Traits/Collection/TransformCollectionTrait.php
      tags:
        - phpstan.rules.rule

    -
      class: Atournayre\PHPStan\ElegantObject\Rules\NeverUseErNamesRule
      arguments:
<<<<<<< HEAD
        excludedPaths:
          - %currentWorkingDirectory%/src/Symfony/Subscriber
=======
          excludedPaths:
              - %currentWorkingDirectory%/src/TryCatch/NullThrowableHandler.php
              - %currentWorkingDirectory%/src/TryCatch/ThrowableHandler.php
              - %currentWorkingDirectory%/tests/Fixtures/User.php
>>>>>>> bed1a657
      tags:
        - phpstan.rules.rule

    -
      class: Atournayre\PHPStan\ElegantObject\Rules\NeverUseGettersAndSettersRule
      arguments:
        excludedPaths:
            - %currentWorkingDirectory%/src/PHPStan
            - %currentWorkingDirectory%/src/Rector
            - %currentWorkingDirectory%/src/Symfony/Subscriber
            - %currentWorkingDirectory%/tests
      tags:
        - phpstan.rules.rule

    -
      class: Atournayre\PHPStan\ElegantObject\Rules\NeverUsePublicConstantsRule
      arguments:
          excludedPaths:
              - %currentWorkingDirectory%/src/Rector
      tags:
        - phpstan.rules.rule

    -
      class: Atournayre\PHPStan\ElegantObject\Rules\KeepInterfacesShortRule
      arguments:
        maxMethods: 5
        excludedPaths:
          - %currentWorkingDirectory%/src/Contracts/Common/Assert
      tags:
        - phpstan.rules.rule

    -
      class: Atournayre\PHPStan\ElegantObject\Rules\ExposeFewPublicMethodsRule
      arguments:
        maxPublicMethods: 5
        excludedPaths:
          - %currentWorkingDirectory%/src/Common/Assert/Assert.php
          - %currentWorkingDirectory%/src/Contracts/Common/Assert
          - %currentWorkingDirectory%/src/TryCatch/ThrowableHandlerCollection.php
          - %currentWorkingDirectory%/tests
      tags:
        - phpstan.rules.rule

    -
      class: Atournayre\PHPStan\ElegantObject\Rules\NeverAcceptNullArgumentsRule
      arguments:
          excludedPaths:
            - %currentWorkingDirectory%/src/Common/Assert/Assert.php
            - %currentWorkingDirectory%/src/Contracts/Collection # Remove when methods no longer accept null arguments
            - %currentWorkingDirectory%/src/Contracts/Common/Assert/AssertAllInterface.php
            - %currentWorkingDirectory%/src/Contracts/Common/Assert/AssertMiscInterface.php
            - %currentWorkingDirectory%/src/Contracts/Common/Assert/AssertNullInterface.php
            - %currentWorkingDirectory%/src/Primitives/Traits/Collection/Add.php
            - %currentWorkingDirectory%/src/TryCatch/TryCatch.php
      tags:
        - phpstan.rules.rule

    -
      class: Atournayre\PHPStan\ElegantObject\Rules\NoNewOutsideSecondaryConstructorsRule
      arguments:
        excludedPaths:
          - %currentWorkingDirectory%/tests
        secondaryConstructorPrefixes:
          - 'asList'
          - 'asMap'
          - 'asReadOnly'
          - 'asReadOnlyList'
          - 'asReadOnlyMap'
          - 'because' # For exceptions
          - 'create'
          - 'from'
          - 'fromArray'
          - 'fromIterable'
          - 'new'
          - 'of'
          - 'readOnly'
          - 'with'
      tags:
        - phpstan.rules.rule<|MERGE_RESOLUTION|>--- conflicted
+++ resolved
@@ -81,15 +81,11 @@
     -
       class: Atournayre\PHPStan\ElegantObject\Rules\NeverUseErNamesRule
       arguments:
-<<<<<<< HEAD
         excludedPaths:
           - %currentWorkingDirectory%/src/Symfony/Subscriber
-=======
-          excludedPaths:
-              - %currentWorkingDirectory%/src/TryCatch/NullThrowableHandler.php
-              - %currentWorkingDirectory%/src/TryCatch/ThrowableHandler.php
-              - %currentWorkingDirectory%/tests/Fixtures/User.php
->>>>>>> bed1a657
+          - %currentWorkingDirectory%/src/TryCatch/NullThrowableHandler.php
+          - %currentWorkingDirectory%/src/TryCatch/ThrowableHandler.php
+          - %currentWorkingDirectory%/tests/Fixtures/User.php
       tags:
         - phpstan.rules.rule
 
