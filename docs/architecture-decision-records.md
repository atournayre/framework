# Index of Architecture Decision Records (ADR)

 | Number                                        | Title                   | Date       | Status   | Summary                                                |
|-----------------------------------------------|-------------------------|------------|----------|--------------------------------------------------------|
| [ADR 0001](adr/ADR-0001-Primitives.md)        | Primitives              | 2024-06-18 | Accepted | Handle primitives                                      |
| [ADR 0002](adr/ADR-0002-Null.md)              | Null                    | 2024-06-18 | Accepted | Handling Nullable Values Using the Null Object Pattern |
| [ADR 0003](adr/ADR-0003-User.md)              | User                    | 2024-06-18 | Accepted | User                                                   |
| [ADR 0004](adr/ADR-0004-DateTimeInterface.md) | DateTimeInterface       | 2024-06-18 | Accepted | DateTimeInterface                                      |
| [ADR 0005](adr/ADR-0005-Log.md)               | Log                     | 2024-06-19 | Accepted | Log                                                    |
| [ADR 0006](adr/ADR-0006-Context.md)           | Context                 | 2024-06-19 | Accepted | Context                                                |
| [ADR 0007](adr/ADR-0007-Http.md)              | HTTP/Session/Templating | 2024-06-21 | Accepted | HTTP/Session/Templating                                |
<<<<<<< HEAD
| [ADR 0008](adr/ADR-0008-Filesystem.md)        | Filesystem | 2024-06-21 | Accepted | Filesystem                                |
=======
| [ADR 0008](adr/ADR-0008-Collection.md)        | Collection        | 2024-06-20 | Accepted | Collection                                             |
>>>>>>> c8ff279f
<|MERGE_RESOLUTION|>--- conflicted
+++ resolved
@@ -9,8 +9,5 @@
 | [ADR 0005](adr/ADR-0005-Log.md)               | Log                     | 2024-06-19 | Accepted | Log                                                    |
 | [ADR 0006](adr/ADR-0006-Context.md)           | Context                 | 2024-06-19 | Accepted | Context                                                |
 | [ADR 0007](adr/ADR-0007-Http.md)              | HTTP/Session/Templating | 2024-06-21 | Accepted | HTTP/Session/Templating                                |
-<<<<<<< HEAD
-| [ADR 0008](adr/ADR-0008-Filesystem.md)        | Filesystem | 2024-06-21 | Accepted | Filesystem                                |
-=======
 | [ADR 0008](adr/ADR-0008-Collection.md)        | Collection        | 2024-06-20 | Accepted | Collection                                             |
->>>>>>> c8ff279f
+| [ADR 0009](adr/ADR-0008-Filesystem.md)        | Filesystem | 2024-06-21 | Accepted | Filesystem                                |